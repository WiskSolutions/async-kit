import Atomics
import struct Logging.Logger
import struct Foundation.UUID
<<<<<<< HEAD
import struct Foundation.Date
=======
import struct Foundation.TimeInterval
import struct Foundation.Date
import class NIOConcurrencyHelpers.Lock
>>>>>>> da3ea930
import NIOCore
import Collections

/// Holds a collection of active connections that can be requested and later released
/// back into the pool.
///
/// Connection pools are used to offset the overhead of creating new connections. Newly
/// opened connections are returned back to the pool and can be re-used until they
/// close.
///
/// New connections are created as needed until the maximum configured connection limit
/// is reached. After the maximum is reached, no new connections will be created unless
/// existing connections are closed.
///
///     let pool = EventLoopConnectionPool(...)
///     pool.withConnection(...) { conn in
///         // use conn
///     }
public final class EventLoopConnectionPool<Source> where Source: ConnectionPoolSource {
    private typealias WaitlistItem = (logger: Logger, promise: EventLoopPromise<Source.Connection>, timeoutTask: Scheduled<Void>)

    /// Connection source.
    public let source: Source

    /// Max connections for this pool.
    private let maxConnections: Int

    /// Timeout for requesting a new connection.
    private let requestTimeout: TimeAmount

    /// This pool's event loop.
    public let eventLoop: EventLoop
<<<<<<< HEAD

    /// ID generator
    private let idGenerator = ManagedAtomic(0)

    /// All currently available connections.
    ///
    /// > Note: Any connection in this list may have become invalid since its last use.
    private var available: Deque<PrunableConnection<Source.Connection>>

    var openConnections: Int {
        return self.available.filter { $0.isClosed }.count
    }

    /// Current active connection count.
    internal var activeConnections: Int

    /// Connection requests waiting to be fulfilled due to pool exhaustion.
    private var waiters: OrderedDictionary<Int, WaitlistItem>

=======
    
    // How often to check for stale connections
    public let pruneInterval: TimeInterval
    
    // The max time a connection can remain unused
    public let maxIdleTimeBeforePrunning: TimeInterval
    
    /// All currently available connections.
    /// - note: These connections may have closed since last use.
    private var available: CircularBuffer<PrunableConnection>
    
    /// Current active connection count.
    public private(set) var activeConnections: Int
    
    /// All requests for a connection that were unable to be fulfilled
    /// due to max connection limit having been reached.
    private var waiters: CircularBuffer<(Logger, EventLoopPromise<Source.Connection>)>
    
>>>>>>> da3ea930
    /// If `true`, this storage has been shutdown.
    private var didShutdown: Bool

    /// For lifecycle logs.
    public let logger: Logger
<<<<<<< HEAD

    /// Creates a new ``EventLoopConnectionPool``.
=======
    
    private let lock: Lock
    
    /// Creates a new `EventLoopConnectionPool`.
>>>>>>> da3ea930
    ///
    ///     let pool = EventLoopConnectionPool(...)
    ///     pool.withConnection(...) { conn in
    ///         // use conn
    ///     }
    ///
    /// - Parameters:
    ///   - source: Creates new connections when needed.
    ///   - maxConnections: Limits the number of connections that can be open. Defaults to 1.
    ///   - requestTimeout: Timeout for requesting a new connection. Defaults to 10 seconds.
    ///   - logger: For lifecycle logs.
    ///   - on: Event loop.
    public init(
        source: Source,
        maxConnections: Int,
        requestTimeout: TimeAmount = .seconds(10),
        pruneInterval: TimeAmount = .seconds(60),
        maxIdleTimeBeforePruning: TimeAmount = .seconds(120),
        logger: Logger = .init(label: "codes.vapor.pool"),
        on eventLoop: EventLoop,
        pruneInterval: TimeInterval = 60,
        maxIdleTimeBeforePrunning: TimeInterval = 120
    ) {
        self.source = source
        self.maxConnections = maxConnections
        self.requestTimeout = requestTimeout
        self.logger = logger
        self.eventLoop = eventLoop
        self.available = .init(minimumCapacity: maxConnections)
        self.activeConnections = 0
        self.waiters = .init(minimumCapacity: maxConnections << 2)
        self.didShutdown = false
<<<<<<< HEAD

        self.setupPruneConnectionTask(
            pruneInterval: pruneInterval,
            maxIdleTimeBeforePruning: maxIdleTimeBeforePruning
        )
=======
        self.pruneInterval = pruneInterval
        self.maxIdleTimeBeforePrunning = maxIdleTimeBeforePrunning
        self.lock = .init()
        
        self.pruneConnections()
>>>>>>> da3ea930
    }

    /// Fetches a pooled connection for the lifetime of the closure.
    ///
    /// The connection is provided to the supplied callback and will be automatically released when the
    /// future returned by the callback is completed.
    ///
    ///     pool.withConnection { conn in
    ///         // use the connection
    ///     }
    ///
    /// See ``requestConnection()`` to request a pooled connection without using a callback.
    ///
    /// - Parameters:
    ///   - closure: Callback that accepts the pooled connection.
    /// - Returns: A future containing the result of the closure.
    public func withConnection<Result>(
        _ closure: @escaping (Source.Connection) -> EventLoopFuture<Result>
    ) -> EventLoopFuture<Result> {
        self.withConnection(logger: self.logger, closure)
    }

    /// Fetches a pooled connection for the lifetime of the closure.
    ///
    /// The connection is provided to the supplied callback and will be automatically released when the
    /// future returned by the callback is completed.
    ///
    ///     pool.withConnection(...) { conn in
    ///         // use the connection
    ///     }
    ///
    /// See ``requestConnection(logger:)`` to request a pooled connection without using a callback.
    ///
    /// - Parameters:
    ///   - logger: For trace and debug logs.
    ///   - closure: Callback that accepts the pooled connection.
    /// - Returns: A future containing the result of the closure.
    public func withConnection<Result>(
        logger: Logger,
        _ closure: @escaping (Source.Connection) -> EventLoopFuture<Result>
    ) -> EventLoopFuture<Result> {
        self.requestConnection(logger: logger).flatMap { conn in
            closure(conn).always { _ in
                self.releaseConnection(conn, logger: logger)
            }
        }
    }

    /// Requests a pooled connection.
    ///
    /// The connection returned by this method MUST be released when you are finished using it.
    ///
    ///     let conn = try pool.requestConnection(...).wait()
    ///     defer { pool.releaseConnection(conn) }
    ///     // use the connection
    ///
    /// See ``withConnection(_:)`` for a callback-based method that automatically releases the connection.
    ///
    /// - Returns: A future containing the requested connection.
    public func requestConnection() -> EventLoopFuture<Source.Connection> {
        self.requestConnection(logger: self.logger)
    }

    /// Requests a pooled connection.
    ///
    /// The connection returned by this method MUST be released when you are finished using it.
    ///
    ///     let conn = try pool.requestConnection(...).wait()
    ///     defer { pool.releaseConnection(conn) }
    ///     // use the connection
    ///
    /// See ``withConnection(logger:_:)`` for a callback-based method that automatically releases the connection.
    ///
    /// - parameters:
    ///     - logger: For trace and debug logs.
    ///     - eventLoop: Preferred event loop for the new connection.
    /// - returns: A future containing the requested connection.
    public func requestConnection(logger: Logger) -> EventLoopFuture<Source.Connection> {
        /// N.B.: This particular pattern (the use of a promise to forward the result when off the event loop)
        /// is straight out of NIO's `EventLoopFuture.fold()` implementation.
        if self.eventLoop.inEventLoop {
            return self._requestConnection0(logger: logger)
        } else {
            let promise = self.eventLoop.makePromise(of: Source.Connection.self)
            self.eventLoop.execute { self._requestConnection0(logger: logger).cascade(to: promise) }
            return promise.futureResult
        }
    }

    /// Actual implementation of ``requestConnection(logger:)``.
    private func _requestConnection0(logger: Logger) -> EventLoopFuture<Source.Connection> {
        self.eventLoop.assertInEventLoop()

        guard !self.didShutdown else {
            return self.eventLoop.makeFailedFuture(ConnectionPoolError.shutdown)
        }

<<<<<<< HEAD
        // Find an available connection that isn't closed
        while let conn = self.available.popLast() {
            if !conn.isClosed {
                logger.trace("Using available connection")
                return self.eventLoop.makeSucceededFuture(conn.originalConnection)
=======
        // iterate over available connections
        while let conn = self.lock.withLock { self.available.popFirst() } {
            // check if it is still open
            if !conn.originalConnection.isClosed {
                // connection is still open, we can return it directly
                logger.trace("Re-using available connection")
                return eventLoop.makeSucceededFuture(conn.originalConnection as! Source.Connection)
>>>>>>> da3ea930
            } else {
                logger.debug("Pruning defunct connection")
                self.activeConnections -= 1
            }
        }

        // Put the current request on the waiter list in case opening a new connection is slow
        let waiterId = self.idGenerator.wrappingIncrementThenLoad(ordering: .relaxed)
        let promise = self.eventLoop.makePromise(of: Source.Connection.self)
        let timeoutTask = self.eventLoop.scheduleTask(in: self.requestTimeout) { [weak self] in
            // Try to avoid a spurious log message and failure if the waiter has already been removed from the list.
            guard self?.waiters.removeValue(forKey: waiterId) != nil else {
                logger.trace("Waiter \(waiterId) already removed when timeout task fired")
                return
            }
            logger.error("""
                Connection request (ID \(waiterId) timed out. This might indicate a connection deadlock in \
                your application. If you have long-running requests, consider increasing your connection timeout.
                """)
            promise.fail(ConnectionPoolTimeoutError.connectionRequestTimeout)
        }
        logger.trace("Adding connection request to waitlist with ID \(waiterId)")
        self.waiters[waiterId] = (logger: logger, promise: promise, timeoutTask: timeoutTask)

        promise.futureResult.whenComplete { [weak self] _ in
            logger.trace("Connection request with ID \(waiterId) completed")
            timeoutTask.cancel()
            self?.waiters.removeValue(forKey: waiterId)
        }

        // If the pool isn't full, attempt to open a new connection
        if self.activeConnections < self.maxConnections {
            logger.trace("Attemping new connection for pool")
            self.activeConnections += 1
            self.source.makeConnection(logger: logger, on: self.eventLoop).map {
                // On success, "release" the new connection to the pool and let the waitlist logic take over
                logger.trace("New connection successful, servicing waitlist")
                self._releaseConnection0($0, logger: logger)
            }.flatMapErrorWithEventLoop { [weak self] error, eventLoop in
                self?.activeConnections -= 1
                logger.error("Opening new connection for pool failed: \(String(reflecting: error))")
                return eventLoop.makeFailedFuture(error)
            }.cascadeFailure(to: promise)
        }

        return promise.futureResult
    }

    /// Releases a connection back to the pool. Use with `requestConnection()`.
    ///
    ///     let conn = try pool.requestConnection().wait()
    ///     defer { pool.releaseConnection(conn) }
    ///     // use the connection
    ///
    /// - parameters:
    ///     - connection: Connection to release back to the pool.
    public func releaseConnection(_ connection: Source.Connection) {
        self.releaseConnection(connection, logger: self.logger)
    }

    /// Releases a connection back to the pool. Use with `requestConnection()`.
    ///
    ///     let conn = try pool.requestConnection().wait()
    ///     defer { pool.releaseConnection(conn) }
    ///     // use the connection
    ///
    /// - parameters:
    ///     - connection: Connection to release back to the pool.
    ///     - logger: For trace and debug logs.
    public func releaseConnection(_ connection: Source.Connection, logger: Logger) {
        if self.eventLoop.inEventLoop {
            self._releaseConnection0(connection, logger: logger)
        } else {
            self.eventLoop.execute { self._releaseConnection0(connection, logger: logger) }
        }
    }

    private func _releaseConnection0(_ connection: Source.Connection, logger: Logger) {
        self.eventLoop.assertInEventLoop()

        // If the pool has shut down, just close the connection and return
        guard !self.didShutdown else {
            if !connection.isClosed {
                _ = connection.close()
            }
            return
        }

<<<<<<< HEAD
        // Push the connection onto the end of the available list so it's the first one to get used
        // on the next request.
        logger.trace("Releasing pool connection on \(self.eventLoop.description), \(self.available.count + (connection.isClosed ? 0 : 1)) connections available.")
        self.available.append(.init(connection: connection, lastUsed: Date()))
=======
        // add this connection back to the list of available
        logger.trace("Releasing connection")

        
        let knownConnection = lock.withLock { available.first { $0.originalConnection === connection } }
        if let knownConnection = knownConnection {
            knownConnection.lastUsed = Date()
            self.available.append(knownConnection)
        } else {
            //this is connection that we don't know yet, it was returned by a future and the client just wants to release it.
            let newConnection = PrunableConnection(connection: connection, lastUsed: Date())
            self.available.append(newConnection)
        }
>>>>>>> da3ea930

        // For as long as there are connections available, try to dequeue waiters. Even if the available
        // connection(s) are closed, the request logic will try to open new ones.
        while !self.available.isEmpty, !self.waiters.isEmpty {
            let waiter = self.waiters.removeFirst()

            logger.debug("Servicing connection waitlist item with id \(waiter.key)")
            waiter.value.timeoutTask.cancel()
            self._requestConnection0(logger: waiter.value.logger).cascade(to: waiter.value.promise)
        }
    }

    func setupPruneConnectionTask(
        pruneInterval: TimeAmount,
        maxIdleTimeBeforePruning: TimeAmount
    ) {
        let maxIdleTimeBeforePruning = Double(maxIdleTimeBeforePruning.nanoseconds / 1_000_000_000)
        self.eventLoop.scheduleRepeatedTask(
            initialDelay: pruneInterval,
            delay: pruneInterval
        ) { [weak self] _ in
            guard let `self` = self else { return }
            for conn in self.available where !conn.isClosed {
                if Date().timeIntervalSince(conn.lastUsed) >= maxIdleTimeBeforePruning {
                    // the connection is too old, just releasing it
                    logger.debug("Connection is too old, closing it")
                    _ = conn.close()
                }
            }
        }
    }
<<<<<<< HEAD

=======
    
    
    private func pruneConnections() {
        // dispatch to event loop thread if necessary
        guard self.eventLoop.inEventLoop else {
            return self.eventLoop.execute {
                self.pruneConnections()
            }
        }

        self.lock.withLockVoid {
            self.available.filter{!$0.originalConnection.isClosed}.forEach { conn in
                if Date().timeIntervalSince(conn.lastUsed) >= self.maxIdleTimeBeforePrunning {
                    // the connection is too old, just releasing it
                    logger.debug("Connection is too old, closing it")
                    _ = conn.originalConnection.close()
                }
            }
        }

        _ = self.eventLoop.scheduleTask(in: .milliseconds(Int64(1000 * self.pruneInterval))) { [weak self] in
            self?.pruneConnections()
        }
    }
    
    public var openedConnections: Int {
        return self.available.filter{!$0.isClosed}.count
    }
    
>>>>>>> da3ea930
    /// Closes the connection pool.
    ///
    /// All available connections will be closed immediately.
    /// Any connections currently in use will be closed when they are returned to the pool.
    ///
    /// Once closed, the connection pool cannot be used to create new connections.
    ///
    /// Connection pools must be closed before they deinitialize.
    public func close() -> EventLoopFuture<Void> {
        if self.eventLoop.inEventLoop {
            return self._close0()
        } else {
            let promise = self.eventLoop.makePromise(of: Void.self)
            self.eventLoop.execute { self._close0().cascade(to: promise) }
            return promise.futureResult
        }
    }

    private func _close0() -> EventLoopFuture<Void> {
        self.eventLoop.assertInEventLoop()

        guard !self.didShutdown else {
            return self.eventLoop.makeSucceededVoidFuture()
        }
        self.didShutdown = true
        self.logger.trace("Connection pool shutting down - closing all available connections on this event loop")

        for (_, waiter) in self.waiters {
            waiter.timeoutTask.cancel()
            waiter.promise.fail(ConnectionPoolError.shutdown)
        }
        self.waiters.removeAll()

        return self.available.map {
<<<<<<< HEAD
            $0.close()
=======
            $0.originalConnection.close().map {
                self.activeConnections -= 1
            }
>>>>>>> da3ea930
        }.flatten(on: self.eventLoop).map {
            self.activeConnections = 0
            self.available.removeAll()
        }
    }

    deinit {
        if !self.didShutdown {
            assertionFailure("ConnectionPoolStorage.shutdown() was not called before deinit.")
        }
    }
}

<<<<<<< HEAD
public struct PrunableConnection<Connection: ConnectionPoolItem> {
    var originalConnection: Connection
    var lastUsed: Date

    public var isClosed: Bool {
        return self.originalConnection.isClosed
    }

    init(connection: Connection, lastUsed: Date) {
        self.originalConnection = connection
        self.lastUsed = lastUsed
    }

    func close() -> EventLoopFuture<Void> {
        self.originalConnection.close()
=======
public final class PrunableConnection {
    var originalConnection: ConnectionPoolItem
    var lastUsed: Date
    
    init(connection: ConnectionPoolItem, lastUsed: Date) {
        self.originalConnection = connection
        self.lastUsed = lastUsed
    }
    
    public var isClosed: Bool {
        return self.originalConnection.isClosed
>>>>>>> da3ea930
    }
}<|MERGE_RESOLUTION|>--- conflicted
+++ resolved
@@ -1,13 +1,7 @@
 import Atomics
 import struct Logging.Logger
 import struct Foundation.UUID
-<<<<<<< HEAD
 import struct Foundation.Date
-=======
-import struct Foundation.TimeInterval
-import struct Foundation.Date
-import class NIOConcurrencyHelpers.Lock
->>>>>>> da3ea930
 import NIOCore
 import Collections
 
@@ -40,7 +34,6 @@
 
     /// This pool's event loop.
     public let eventLoop: EventLoop
-<<<<<<< HEAD
 
     /// ID generator
     private let idGenerator = ManagedAtomic(0)
@@ -60,40 +53,13 @@
     /// Connection requests waiting to be fulfilled due to pool exhaustion.
     private var waiters: OrderedDictionary<Int, WaitlistItem>
 
-=======
-    
-    // How often to check for stale connections
-    public let pruneInterval: TimeInterval
-    
-    // The max time a connection can remain unused
-    public let maxIdleTimeBeforePrunning: TimeInterval
-    
-    /// All currently available connections.
-    /// - note: These connections may have closed since last use.
-    private var available: CircularBuffer<PrunableConnection>
-    
-    /// Current active connection count.
-    public private(set) var activeConnections: Int
-    
-    /// All requests for a connection that were unable to be fulfilled
-    /// due to max connection limit having been reached.
-    private var waiters: CircularBuffer<(Logger, EventLoopPromise<Source.Connection>)>
-    
->>>>>>> da3ea930
     /// If `true`, this storage has been shutdown.
     private var didShutdown: Bool
 
     /// For lifecycle logs.
     public let logger: Logger
-<<<<<<< HEAD
-
-    /// Creates a new ``EventLoopConnectionPool``.
-=======
-    
-    private let lock: Lock
     
     /// Creates a new `EventLoopConnectionPool`.
->>>>>>> da3ea930
     ///
     ///     let pool = EventLoopConnectionPool(...)
     ///     pool.withConnection(...) { conn in
@@ -126,19 +92,11 @@
         self.activeConnections = 0
         self.waiters = .init(minimumCapacity: maxConnections << 2)
         self.didShutdown = false
-<<<<<<< HEAD
 
         self.setupPruneConnectionTask(
             pruneInterval: pruneInterval,
             maxIdleTimeBeforePruning: maxIdleTimeBeforePruning
         )
-=======
-        self.pruneInterval = pruneInterval
-        self.maxIdleTimeBeforePrunning = maxIdleTimeBeforePrunning
-        self.lock = .init()
-        
-        self.pruneConnections()
->>>>>>> da3ea930
     }
 
     /// Fetches a pooled connection for the lifetime of the closure.
@@ -236,21 +194,11 @@
             return self.eventLoop.makeFailedFuture(ConnectionPoolError.shutdown)
         }
 
-<<<<<<< HEAD
         // Find an available connection that isn't closed
         while let conn = self.available.popLast() {
             if !conn.isClosed {
                 logger.trace("Using available connection")
                 return self.eventLoop.makeSucceededFuture(conn.originalConnection)
-=======
-        // iterate over available connections
-        while let conn = self.lock.withLock { self.available.popFirst() } {
-            // check if it is still open
-            if !conn.originalConnection.isClosed {
-                // connection is still open, we can return it directly
-                logger.trace("Re-using available connection")
-                return eventLoop.makeSucceededFuture(conn.originalConnection as! Source.Connection)
->>>>>>> da3ea930
             } else {
                 logger.debug("Pruning defunct connection")
                 self.activeConnections -= 1
@@ -339,26 +287,10 @@
             return
         }
 
-<<<<<<< HEAD
         // Push the connection onto the end of the available list so it's the first one to get used
         // on the next request.
         logger.trace("Releasing pool connection on \(self.eventLoop.description), \(self.available.count + (connection.isClosed ? 0 : 1)) connections available.")
         self.available.append(.init(connection: connection, lastUsed: Date()))
-=======
-        // add this connection back to the list of available
-        logger.trace("Releasing connection")
-
-        
-        let knownConnection = lock.withLock { available.first { $0.originalConnection === connection } }
-        if let knownConnection = knownConnection {
-            knownConnection.lastUsed = Date()
-            self.available.append(knownConnection)
-        } else {
-            //this is connection that we don't know yet, it was returned by a future and the client just wants to release it.
-            let newConnection = PrunableConnection(connection: connection, lastUsed: Date())
-            self.available.append(newConnection)
-        }
->>>>>>> da3ea930
 
         // For as long as there are connections available, try to dequeue waiters. Even if the available
         // connection(s) are closed, the request logic will try to open new ones.
@@ -390,39 +322,7 @@
             }
         }
     }
-<<<<<<< HEAD
-
-=======
     
-    
-    private func pruneConnections() {
-        // dispatch to event loop thread if necessary
-        guard self.eventLoop.inEventLoop else {
-            return self.eventLoop.execute {
-                self.pruneConnections()
-            }
-        }
-
-        self.lock.withLockVoid {
-            self.available.filter{!$0.originalConnection.isClosed}.forEach { conn in
-                if Date().timeIntervalSince(conn.lastUsed) >= self.maxIdleTimeBeforePrunning {
-                    // the connection is too old, just releasing it
-                    logger.debug("Connection is too old, closing it")
-                    _ = conn.originalConnection.close()
-                }
-            }
-        }
-
-        _ = self.eventLoop.scheduleTask(in: .milliseconds(Int64(1000 * self.pruneInterval))) { [weak self] in
-            self?.pruneConnections()
-        }
-    }
-    
-    public var openedConnections: Int {
-        return self.available.filter{!$0.isClosed}.count
-    }
-    
->>>>>>> da3ea930
     /// Closes the connection pool.
     ///
     /// All available connections will be closed immediately.
@@ -457,13 +357,7 @@
         self.waiters.removeAll()
 
         return self.available.map {
-<<<<<<< HEAD
             $0.close()
-=======
-            $0.originalConnection.close().map {
-                self.activeConnections -= 1
-            }
->>>>>>> da3ea930
         }.flatten(on: self.eventLoop).map {
             self.activeConnections = 0
             self.available.removeAll()
@@ -477,7 +371,6 @@
     }
 }
 
-<<<<<<< HEAD
 public struct PrunableConnection<Connection: ConnectionPoolItem> {
     var originalConnection: Connection
     var lastUsed: Date
@@ -493,18 +386,5 @@
 
     func close() -> EventLoopFuture<Void> {
         self.originalConnection.close()
-=======
-public final class PrunableConnection {
-    var originalConnection: ConnectionPoolItem
-    var lastUsed: Date
-    
-    init(connection: ConnectionPoolItem, lastUsed: Date) {
-        self.originalConnection = connection
-        self.lastUsed = lastUsed
-    }
-    
-    public var isClosed: Bool {
-        return self.originalConnection.isClosed
->>>>>>> da3ea930
     }
 }