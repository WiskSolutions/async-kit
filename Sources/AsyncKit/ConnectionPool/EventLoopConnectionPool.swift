import Atomics
import struct Logging.Logger
import struct Foundation.UUID
import struct Foundation.TimeInterval
import struct Foundation.Date
import class NIOConcurrencyHelpers.Lock
import NIOCore
import Collections

/// Holds a collection of active connections that can be requested and later released
/// back into the pool.
///
/// Connection pools are used to offset the overhead of creating new connections. Newly
/// opened connections are returned back to the pool and can be re-used until they
/// close.
///
/// New connections are created as needed until the maximum configured connection limit
/// is reached. After the maximum is reached, no new connections will be created unless
/// existing connections are closed.
///
///     let pool = EventLoopConnectionPool(...)
///     pool.withConnection(...) { conn in
///         // use conn
///     }
public final class EventLoopConnectionPool<Source> where Source: ConnectionPoolSource {
    private typealias WaitlistItem = (logger: Logger, promise: EventLoopPromise<Source.Connection>, timeoutTask: Scheduled<Void>)
    
    /// Connection source.
    public let source: Source
    
    /// Max connections for this pool.
    private let maxConnections: Int
    
    /// Timeout for requesting a new connection.
    private let requestTimeout: TimeAmount
    
    /// This pool's event loop.
    public let eventLoop: EventLoop
    
<<<<<<< HEAD
    /// ID generator
    private let idGenerator = ManagedAtomic(0)
    
    /// All currently available connections.
    ///
    /// > Note: Any connection in this list may have become invalid since its last use.
    private var available: Deque<Source.Connection>
=======
    // How often to check for stale connections
    public let pruneInterval: TimeInterval
    
    // The max time a connection can remain unused
    public let maxIdleTimeBeforePrunning: TimeInterval
    
    /// All currently available connections.
    /// - note: These connections may have closed since last use.
    private var available: CircularBuffer<PrunableConnection>
>>>>>>> da3ea930
    
    /// Current active connection count.
    public private(set) var activeConnections: Int
    
    /// Connection requests waiting to be fulfilled due to pool exhaustion.
    private var waiters: OrderedDictionary<Int, WaitlistItem>
    
    /// If `true`, this storage has been shutdown.
    private var didShutdown: Bool
    
    /// For lifecycle logs.
    public let logger: Logger
<<<<<<< HEAD

    /// Creates a new ``EventLoopConnectionPool``.
=======
    
    private let lock: Lock
    
    /// Creates a new `EventLoopConnectionPool`.
>>>>>>> da3ea930
    ///
    ///     let pool = EventLoopConnectionPool(...)
    ///     pool.withConnection(...) { conn in
    ///         // use conn
    ///     }
    ///
    /// - Parameters:
    ///   - source: Creates new connections when needed.
    ///   - maxConnections: Limits the number of connections that can be open. Defaults to 1.
    ///   - requestTimeout: Timeout for requesting a new connection. Defaults to 10 seconds.
    ///   - logger: For lifecycle logs.
    ///   - on: Event loop.
    public init(
        source: Source,
        maxConnections: Int,
        requestTimeout: TimeAmount = .seconds(10),
        logger: Logger = .init(label: "codes.vapor.pool"),
        on eventLoop: EventLoop,
        pruneInterval: TimeInterval = 60,
        maxIdleTimeBeforePrunning: TimeInterval = 120
    ) {
        self.source = source
        self.maxConnections = maxConnections
        self.requestTimeout = requestTimeout
        self.logger = logger
        self.eventLoop = eventLoop
        self.available = .init(minimumCapacity: maxConnections)
        self.activeConnections = 0
        self.waiters = .init(minimumCapacity: maxConnections << 2)
        self.didShutdown = false
        self.pruneInterval = pruneInterval
        self.maxIdleTimeBeforePrunning = maxIdleTimeBeforePrunning
        self.lock = .init()
        
        self.pruneConnections()
    }
    
    /// Fetches a pooled connection for the lifetime of the closure.
    ///
    /// The connection is provided to the supplied callback and will be automatically released when the
    /// future returned by the callback is completed.
    ///
    ///     pool.withConnection { conn in
    ///         // use the connection
    ///     }
    ///
    /// See ``requestConnection()`` to request a pooled connection without using a callback.
    ///
    /// - Parameters:
    ///   - closure: Callback that accepts the pooled connection.
    /// - Returns: A future containing the result of the closure.
    public func withConnection<Result>(
        _ closure: @escaping (Source.Connection) -> EventLoopFuture<Result>
    ) -> EventLoopFuture<Result> {
        self.withConnection(logger: self.logger, closure)
    }
    
    /// Fetches a pooled connection for the lifetime of the closure.
    ///
    /// The connection is provided to the supplied callback and will be automatically released when the
    /// future returned by the callback is completed.
    ///
    ///     pool.withConnection(...) { conn in
    ///         // use the connection
    ///     }
    ///
    /// See ``requestConnection(logger:)`` to request a pooled connection without using a callback.
    ///
    /// - Parameters:
    ///   - logger: For trace and debug logs.
    ///   - closure: Callback that accepts the pooled connection.
    /// - Returns: A future containing the result of the closure.
    public func withConnection<Result>(
        logger: Logger,
        _ closure: @escaping (Source.Connection) -> EventLoopFuture<Result>
    ) -> EventLoopFuture<Result> {
        self.requestConnection(logger: logger).flatMap { conn in
            closure(conn).always { _ in
                self.releaseConnection(conn, logger: logger)
            }
        }
    }
    
    /// Requests a pooled connection.
    ///
    /// The connection returned by this method MUST be released when you are finished using it.
    ///
    ///     let conn = try pool.requestConnection(...).wait()
    ///     defer { pool.releaseConnection(conn) }
    ///     // use the connection
    ///
    /// See ``withConnection(_:)`` for a callback-based method that automatically releases the connection.
    ///
    /// - Returns: A future containing the requested connection.
    public func requestConnection() -> EventLoopFuture<Source.Connection> {
        self.requestConnection(logger: self.logger)
    }
    
    /// Requests a pooled connection.
    ///
    /// The connection returned by this method MUST be released when you are finished using it.
    ///
    ///     let conn = try pool.requestConnection(...).wait()
    ///     defer { pool.releaseConnection(conn) }
    ///     // use the connection
    ///
    /// See ``withConnection(logger:_:)`` for a callback-based method that automatically releases the connection.
    ///
    /// - parameters:
    ///     - logger: For trace and debug logs.
    ///     - eventLoop: Preferred event loop for the new connection.
    /// - returns: A future containing the requested connection.
    public func requestConnection(logger: Logger) -> EventLoopFuture<Source.Connection> {
        /// N.B.: This particular pattern (the use of a promise to forward the result when off the event loop)
        /// is straight out of NIO's `EventLoopFuture.fold()` implementation.
        if self.eventLoop.inEventLoop {
            return self._requestConnection0(logger: logger)
        } else {
            let promise = self.eventLoop.makePromise(of: Source.Connection.self)
            self.eventLoop.execute { self._requestConnection0(logger: logger).cascade(to: promise) }
            return promise.futureResult
        }
    }
    
    /// Actual implementation of ``requestConnection(logger:)``.
    private func _requestConnection0(logger: Logger) -> EventLoopFuture<Source.Connection> {
        self.eventLoop.assertInEventLoop()
        
        guard !self.didShutdown else {
            return self.eventLoop.makeFailedFuture(ConnectionPoolError.shutdown)
        }
        
<<<<<<< HEAD
        // Find an available connection that isn't closed
        while let conn = self.available.popLast() {
            if !conn.isClosed {
                logger.trace("Using available connection")
                return self.eventLoop.makeSucceededFuture(conn)
=======
        // creates a new connection assuming `activeConnections`
        // has already been incremented
        func makeActiveConnection() -> EventLoopFuture<Source.Connection> {
            return self.source.makeConnection(logger: logger, on: eventLoop).flatMapErrorThrowing { error in
                self.activeConnections -= 1
                throw error
            }
        }

        // iterate over available connections
        while let conn = self.lock.withLock { self.available.popFirst() } {
            // check if it is still open
            if !conn.originalConnection.isClosed {
                // connection is still open, we can return it directly
                logger.trace("Re-using available connection")
                return eventLoop.makeSucceededFuture(conn.originalConnection as! Source.Connection)
>>>>>>> da3ea930
            } else {
                logger.debug("Pruning defunct connection")
                self.activeConnections -= 1
            }
        }
        
        // Put the current request on the waiter list in case opening a new connection is slow
        let waiterId = self.idGenerator.wrappingIncrementThenLoad(ordering: .relaxed)
        let promise = self.eventLoop.makePromise(of: Source.Connection.self)
        let timeoutTask = self.eventLoop.scheduleTask(in: self.requestTimeout) { [weak self] in
            // Try to avoid a spurious log message and failure if the waiter has already been removed from the list.
            guard self?.waiters.removeValue(forKey: waiterId) != nil else {
                logger.trace("Waiter \(waiterId) already removed when timeout task fired")
                return
            }
            logger.error("""
                Connection request (ID \(waiterId) timed out. This might indicate a connection deadlock in \
                your application. If you have long-running requests, consider increasing your connection timeout.
                """)
            promise.fail(ConnectionPoolTimeoutError.connectionRequestTimeout)
        }
        logger.trace("Adding connection request to waitlist with ID \(waiterId)")
        self.waiters[waiterId] = (logger: logger, promise: promise, timeoutTask: timeoutTask)
        
        promise.futureResult.whenComplete { [weak self] _ in
            logger.trace("Connection request with ID \(waiterId) completed")
            timeoutTask.cancel()
            self?.waiters.removeValue(forKey: waiterId)
        }

        // If the pool isn't full, attempt to open a new connection
        if self.activeConnections < self.maxConnections {
            logger.trace("Attemping new connection for pool")
            self.activeConnections += 1
            self.source.makeConnection(logger: logger, on: self.eventLoop).map {
                // On success, "release" the new connection to the pool and let the waitlist logic take over
                logger.trace("New connection successful, servicing waitlist")
                self._releaseConnection0($0, logger: logger)
            }.flatMapErrorWithEventLoop { [weak self] error, eventLoop in
                self?.activeConnections -= 1
                logger.error("Opening new connection for pool failed: \(String(reflecting: error))")
                return eventLoop.makeFailedFuture(error)
            }.cascadeFailure(to: promise)
        }
        
        return promise.futureResult
    }
    
    /// Releases a connection back to the pool. Use with `requestConnection()`.
    ///
    ///     let conn = try pool.requestConnection().wait()
    ///     defer { pool.releaseConnection(conn) }
    ///     // use the connection
    ///
    /// - parameters:
    ///     - connection: Connection to release back to the pool.
    public func releaseConnection(_ connection: Source.Connection) {
        self.releaseConnection(connection, logger: self.logger)
    }
    
    /// Releases a connection back to the pool. Use with `requestConnection()`.
    ///
    ///     let conn = try pool.requestConnection().wait()
    ///     defer { pool.releaseConnection(conn) }
    ///     // use the connection
    ///
    /// - parameters:
    ///     - connection: Connection to release back to the pool.
    ///     - logger: For trace and debug logs.
    public func releaseConnection(_ connection: Source.Connection, logger: Logger) {
        if self.eventLoop.inEventLoop {
            self._releaseConnection0(connection, logger: logger)
        } else {
            self.eventLoop.execute { self._releaseConnection0(connection, logger: logger) }
        }
    }
    
    private func _releaseConnection0(_ connection: Source.Connection, logger: Logger) {
        self.eventLoop.assertInEventLoop()
        
        // If the pool has shut down, just close the connection and return
        guard !self.didShutdown else {
            if !connection.isClosed {
                _ = connection.close()
            }
            return
        }
<<<<<<< HEAD
        
        // Push the connection onto the end of the available list so it's the first one to get used
        // on the next request.
        logger.trace("Releasing pool connection on \(self.eventLoop.description), \(self.available.count + (connection.isClosed ? 0 : 1)) connnections available.")
        self.available.append(connection)
        
        // For as long as there are connections available, try to dequeue waiters. Even if the available
        // connection(s) are closed, the request logic will try to open new ones.
        while !self.available.isEmpty, !self.waiters.isEmpty {
            let waiter = self.waiters.removeFirst()
            
            logger.debug("Servicing connection waitlist item with id \(waiter.key)")
            waiter.value.timeoutTask.cancel()
            self._requestConnection0(logger: waiter.value.logger).cascade(to: waiter.value.promise)
=======

        // add this connection back to the list of available
        logger.trace("Releasing connection")

        
        let knownConnection = lock.withLock { available.first { $0.originalConnection === connection } }
        if let knownConnection = knownConnection {
            knownConnection.lastUsed = Date()
            self.available.append(knownConnection)
        } else {
            //this is connection that we don't know yet, it was returned by a future and the client just wants to release it.
            let newConnection = PrunableConnection(connection: connection, lastUsed: Date())
            self.available.append(newConnection)
        }

        // now that we know a new connection is available, we should
        // take this chance to fulfill one of the waiters
        let waiter: (Logger, EventLoopPromise<Source.Connection>)?
        if !self.waiters.isEmpty {
            waiter = self.waiters.removeFirst()
        } else {
            waiter = nil
        }

        // if there is a waiter, request a connection for it
        if let (logger, promise) = waiter {
            logger.debug("Fulfilling connection waitlist request")
            self.requestConnection(
                logger: logger
            ).cascade(to: promise)
>>>>>>> da3ea930
        }
    }
    
    
    private func pruneConnections() {
        // dispatch to event loop thread if necessary
        guard self.eventLoop.inEventLoop else {
            return self.eventLoop.execute {
                self.pruneConnections()
            }
        }

        self.lock.withLockVoid {
            self.available.filter{!$0.originalConnection.isClosed}.forEach { conn in
                if Date().timeIntervalSince(conn.lastUsed) >= self.maxIdleTimeBeforePrunning {
                    // the connection is too old, just releasing it
                    logger.debug("Connection is too old, closing it")
                    _ = conn.originalConnection.close()
                }
            }
        }

        _ = self.eventLoop.scheduleTask(in: .milliseconds(Int64(1000 * self.pruneInterval))) { [weak self] in
            self?.pruneConnections()
        }
    }
    
    public var openedConnections: Int {
        return self.available.filter{!$0.isClosed}.count
    }
    
    /// Closes the connection pool.
    ///
    /// All available connections will be closed immediately.
    /// Any connections currently in use will be closed when they are returned to the pool.
    ///
    /// Once closed, the connection pool cannot be used to create new connections.
    ///
    /// Connection pools must be closed before they deinitialize.
    public func close() -> EventLoopFuture<Void> {
        if self.eventLoop.inEventLoop {
            return self._close0()
        } else {
            let promise = self.eventLoop.makePromise(of: Void.self)
            self.eventLoop.execute { self._close0().cascade(to: promise) }
            return promise.futureResult
        }
    }
    
    private func _close0() -> EventLoopFuture<Void> {
        self.eventLoop.assertInEventLoop()
        
        guard !self.didShutdown else {
            return self.eventLoop.makeSucceededVoidFuture()
        }
        self.didShutdown = true
        self.logger.trace("Connection pool shutting down - closing all available connections on this event loop")
        
        for (_, waiter) in self.waiters {
            waiter.timeoutTask.cancel()
            waiter.promise.fail(ConnectionPoolError.shutdown)
        }
        self.waiters.removeAll()
        
        return self.available.map {
<<<<<<< HEAD
            $0.close()
=======
            $0.originalConnection.close().map {
                self.activeConnections -= 1
            }
>>>>>>> da3ea930
        }.flatten(on: self.eventLoop).map {
            self.activeConnections = 0
            self.available.removeAll()
        }
    }
    
    deinit {
        if !self.didShutdown {
            assertionFailure("ConnectionPoolStorage.shutdown() was not called before deinit.")
        }
    }
}

public final class PrunableConnection {
    var originalConnection: ConnectionPoolItem
    var lastUsed: Date
    
    init(connection: ConnectionPoolItem, lastUsed: Date) {
        self.originalConnection = connection
        self.lastUsed = lastUsed
    }
    
    public var isClosed: Bool {
        return self.originalConnection.isClosed
    }
}<|MERGE_RESOLUTION|>--- conflicted
+++ resolved
@@ -3,7 +3,7 @@
 import struct Foundation.UUID
 import struct Foundation.TimeInterval
 import struct Foundation.Date
-import class NIOConcurrencyHelpers.Lock
+import struct NIOConcurrencyHelpers.NIOLock
 import NIOCore
 import Collections
 
@@ -36,16 +36,10 @@
     
     /// This pool's event loop.
     public let eventLoop: EventLoop
-    
-<<<<<<< HEAD
+
     /// ID generator
     private let idGenerator = ManagedAtomic(0)
-    
-    /// All currently available connections.
-    ///
-    /// > Note: Any connection in this list may have become invalid since its last use.
-    private var available: Deque<Source.Connection>
-=======
+
     // How often to check for stale connections
     public let pruneInterval: TimeInterval
     
@@ -54,8 +48,7 @@
     
     /// All currently available connections.
     /// - note: These connections may have closed since last use.
-    private var available: CircularBuffer<PrunableConnection>
->>>>>>> da3ea930
+    private var available: Deque<PrunableConnection>
     
     /// Current active connection count.
     public private(set) var activeConnections: Int
@@ -68,15 +61,10 @@
     
     /// For lifecycle logs.
     public let logger: Logger
-<<<<<<< HEAD
-
-    /// Creates a new ``EventLoopConnectionPool``.
-=======
-    
-    private let lock: Lock
+    
+    private let lock: NIOLock
     
     /// Creates a new `EventLoopConnectionPool`.
->>>>>>> da3ea930
     ///
     ///     let pool = EventLoopConnectionPool(...)
     ///     pool.withConnection(...) { conn in
@@ -208,14 +196,7 @@
         guard !self.didShutdown else {
             return self.eventLoop.makeFailedFuture(ConnectionPoolError.shutdown)
         }
-        
-<<<<<<< HEAD
-        // Find an available connection that isn't closed
-        while let conn = self.available.popLast() {
-            if !conn.isClosed {
-                logger.trace("Using available connection")
-                return self.eventLoop.makeSucceededFuture(conn)
-=======
+
         // creates a new connection assuming `activeConnections`
         // has already been incremented
         func makeActiveConnection() -> EventLoopFuture<Source.Connection> {
@@ -226,13 +207,12 @@
         }
 
         // iterate over available connections
-        while let conn = self.lock.withLock { self.available.popFirst() } {
+        while let conn = self.lock.withLock({ self.available.popFirst() }) {
             // check if it is still open
             if !conn.originalConnection.isClosed {
                 // connection is still open, we can return it directly
                 logger.trace("Re-using available connection")
                 return eventLoop.makeSucceededFuture(conn.originalConnection as! Source.Connection)
->>>>>>> da3ea930
             } else {
                 logger.debug("Pruning defunct connection")
                 self.activeConnections -= 1
@@ -320,27 +300,10 @@
             }
             return
         }
-<<<<<<< HEAD
-        
-        // Push the connection onto the end of the available list so it's the first one to get used
-        // on the next request.
-        logger.trace("Releasing pool connection on \(self.eventLoop.description), \(self.available.count + (connection.isClosed ? 0 : 1)) connnections available.")
-        self.available.append(connection)
-        
-        // For as long as there are connections available, try to dequeue waiters. Even if the available
-        // connection(s) are closed, the request logic will try to open new ones.
-        while !self.available.isEmpty, !self.waiters.isEmpty {
-            let waiter = self.waiters.removeFirst()
-            
-            logger.debug("Servicing connection waitlist item with id \(waiter.key)")
-            waiter.value.timeoutTask.cancel()
-            self._requestConnection0(logger: waiter.value.logger).cascade(to: waiter.value.promise)
-=======
 
         // add this connection back to the list of available
         logger.trace("Releasing connection")
 
-        
         let knownConnection = lock.withLock { available.first { $0.originalConnection === connection } }
         if let knownConnection = knownConnection {
             knownConnection.lastUsed = Date()
@@ -353,20 +316,19 @@
 
         // now that we know a new connection is available, we should
         // take this chance to fulfill one of the waiters
-        let waiter: (Logger, EventLoopPromise<Source.Connection>)?
+        let waiter: WaitlistItem?
         if !self.waiters.isEmpty {
-            waiter = self.waiters.removeFirst()
+            waiter = self.waiters.removeFirst().value
         } else {
             waiter = nil
         }
 
         // if there is a waiter, request a connection for it
-        if let (logger, promise) = waiter {
+        if let (logger, promise, _) = waiter {
             logger.debug("Fulfilling connection waitlist request")
             self.requestConnection(
                 logger: logger
             ).cascade(to: promise)
->>>>>>> da3ea930
         }
     }
     
@@ -432,13 +394,9 @@
         self.waiters.removeAll()
         
         return self.available.map {
-<<<<<<< HEAD
-            $0.close()
-=======
             $0.originalConnection.close().map {
                 self.activeConnections -= 1
             }
->>>>>>> da3ea930
         }.flatten(on: self.eventLoop).map {
             self.activeConnections = 0
             self.available.removeAll()
