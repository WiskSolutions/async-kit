import Atomics
import struct Logging.Logger
import struct Foundation.UUID
import struct Foundation.Date
import NIOCore
import Collections

/// Holds a collection of active connections that can be requested and later released
/// back into the pool.
///
/// Connection pools are used to offset the overhead of creating new connections. Newly
/// opened connections are returned back to the pool and can be re-used until they
/// close.
///
/// New connections are created as needed until the maximum configured connection limit
/// is reached. After the maximum is reached, no new connections will be created unless
/// existing connections are closed.
///
///     let pool = EventLoopConnectionPool(...)
///     pool.withConnection(...) { conn in
///         // use conn
///     }
public final class EventLoopConnectionPool<Source> where Source: ConnectionPoolSource {
    private typealias WaitlistItem = (logger: Logger, promise: EventLoopPromise<Source.Connection>, timeoutTask: Scheduled<Void>)
<<<<<<< HEAD

    /// Connection source.
    public let source: Source

=======
    
    /// Connection source.
    public let source: Source
    
>>>>>>> e048c8ee
    /// Max connections for this pool.
    private let maxConnections: Int

    /// Timeout for requesting a new connection.
    private let requestTimeout: TimeAmount

    /// This pool's event loop.
    public let eventLoop: EventLoop
<<<<<<< HEAD

    /// ID generator
    private let idGenerator = ManagedAtomic(0)

    /// All currently available connections.
    ///
    /// > Note: Any connection in this list may have become invalid since its last use.
    private var available: Deque<PrunableConnection<Source.Connection>>

    /// Current active connection count.
    private var activeConnections: Int

    /// Connection requests waiting to be fulfilled due to pool exhaustion.
    private var waiters: OrderedDictionary<Int, WaitlistItem>

=======
    
    /// ID generator
    private let idGenerator = ManagedAtomic(0)
    
    /// All currently available connections.
    ///
    /// > Note: Any connection in this list may have become invalid since its last use.
    private var available: Deque<Source.Connection>
    
    /// Current active connection count.
    private var activeConnections: Int
    
    /// Connection requests waiting to be fulfilled due to pool exhaustion.
    private var waiters: OrderedDictionary<Int, WaitlistItem>
    
>>>>>>> e048c8ee
    /// If `true`, this storage has been shutdown.
    private var didShutdown: Bool

    /// For lifecycle logs.
    public let logger: Logger

    /// Creates a new ``EventLoopConnectionPool``.
    ///
    ///     let pool = EventLoopConnectionPool(...)
    ///     pool.withConnection(...) { conn in
    ///         // use conn
    ///     }
    ///
    /// - Parameters:
    ///   - source: Creates new connections when needed.
    ///   - maxConnections: Limits the number of connections that can be open. Defaults to 1.
    ///   - requestTimeout: Timeout for requesting a new connection. Defaults to 10 seconds.
    ///   - logger: For lifecycle logs.
    ///   - on: Event loop.
    public init(
        source: Source,
        maxConnections: Int,
        requestTimeout: TimeAmount = .seconds(10),
        pruneInterval: TimeAmount = .seconds(60),
        maxIdleTimeBeforePruning: TimeAmount = .seconds(120),
        logger: Logger = .init(label: "codes.vapor.pool"),
        on eventLoop: EventLoop
    ) {
        self.source = source
        self.maxConnections = maxConnections
        self.requestTimeout = requestTimeout
        self.logger = logger
        self.eventLoop = eventLoop
        self.available = .init(minimumCapacity: maxConnections)
        self.activeConnections = 0
        self.waiters = .init(minimumCapacity: maxConnections << 2)
        self.didShutdown = false

        self.setupPruneConnectionTask(
            pruneInterval: pruneInterval,
            maxIdleTimeBeforePruning: maxIdleTimeBeforePruning
        )
    }

    /// Fetches a pooled connection for the lifetime of the closure.
    ///
    /// The connection is provided to the supplied callback and will be automatically released when the
    /// future returned by the callback is completed.
    ///
    ///     pool.withConnection { conn in
    ///         // use the connection
    ///     }
    ///
    /// See ``requestConnection()`` to request a pooled connection without using a callback.
    ///
    /// - Parameters:
    ///   - closure: Callback that accepts the pooled connection.
    /// - Returns: A future containing the result of the closure.
    public func withConnection<Result>(
        _ closure: @escaping (Source.Connection) -> EventLoopFuture<Result>
    ) -> EventLoopFuture<Result> {
        self.withConnection(logger: self.logger, closure)
    }

    /// Fetches a pooled connection for the lifetime of the closure.
    ///
    /// The connection is provided to the supplied callback and will be automatically released when the
    /// future returned by the callback is completed.
    ///
    ///     pool.withConnection(...) { conn in
    ///         // use the connection
    ///     }
    ///
    /// See ``requestConnection(logger:)`` to request a pooled connection without using a callback.
    ///
    /// - Parameters:
    ///   - logger: For trace and debug logs.
    ///   - closure: Callback that accepts the pooled connection.
    /// - Returns: A future containing the result of the closure.
    public func withConnection<Result>(
        logger: Logger,
        _ closure: @escaping (Source.Connection) -> EventLoopFuture<Result>
    ) -> EventLoopFuture<Result> {
        self.requestConnection(logger: logger).flatMap { conn in
            closure(conn).always { _ in
                self.releaseConnection(conn, logger: logger)
            }
        }
    }

    /// Requests a pooled connection.
    ///
    /// The connection returned by this method MUST be released when you are finished using it.
    ///
    ///     let conn = try pool.requestConnection(...).wait()
    ///     defer { pool.releaseConnection(conn) }
    ///     // use the connection
    ///
    /// See ``withConnection(_:)`` for a callback-based method that automatically releases the connection.
    ///
    /// - Returns: A future containing the requested connection.
    public func requestConnection() -> EventLoopFuture<Source.Connection> {
        self.requestConnection(logger: self.logger)
    }

    /// Requests a pooled connection.
    ///
    /// The connection returned by this method MUST be released when you are finished using it.
    ///
    ///     let conn = try pool.requestConnection(...).wait()
    ///     defer { pool.releaseConnection(conn) }
    ///     // use the connection
    ///
    /// See ``withConnection(logger:_:)`` for a callback-based method that automatically releases the connection.
    ///
    /// - parameters:
    ///     - logger: For trace and debug logs.
    ///     - eventLoop: Preferred event loop for the new connection.
    /// - returns: A future containing the requested connection.
    public func requestConnection(logger: Logger) -> EventLoopFuture<Source.Connection> {
        /// N.B.: This particular pattern (the use of a promise to forward the result when off the event loop)
        /// is straight out of NIO's `EventLoopFuture.fold()` implementation.
        if self.eventLoop.inEventLoop {
            return self._requestConnection0(logger: logger)
        } else {
            let promise = self.eventLoop.makePromise(of: Source.Connection.self)
            self.eventLoop.execute { self._requestConnection0(logger: logger).cascade(to: promise) }
            return promise.futureResult
        }
    }
<<<<<<< HEAD

    /// Actual implementation of ``requestConnection(logger:)``.
    private func _requestConnection0(logger: Logger) -> EventLoopFuture<Source.Connection> {
        self.eventLoop.assertInEventLoop()
        guard !self.didShutdown else {
            return self.eventLoop.makeFailedFuture(ConnectionPoolError.shutdown)
        }

        // Find an available connection that isn't closed
        while var conn = self.available.popLast() {
            if !conn.isClosed {
                logger.trace("Using available connection")
                conn.lastUsed = Date()
                return self.eventLoop.makeSucceededFuture(conn.originalConnection)
=======
    
    /// Actual implementation of ``requestConnection(logger:)``.
    private func _requestConnection0(logger: Logger) -> EventLoopFuture<Source.Connection> {
        self.eventLoop.assertInEventLoop()
        
        guard !self.didShutdown else {
            return self.eventLoop.makeFailedFuture(ConnectionPoolError.shutdown)
        }
        
        // Find an available connection that isn't closed
        while let conn = self.available.popLast() {
            if !conn.isClosed {
                logger.trace("Using available connection")
                return self.eventLoop.makeSucceededFuture(conn)
>>>>>>> e048c8ee
            } else {
                logger.debug("Pruning defunct connection")
                self.activeConnections -= 1
            }
        }
<<<<<<< HEAD

=======
        
>>>>>>> e048c8ee
        // Put the current request on the waiter list in case opening a new connection is slow
        let waiterId = self.idGenerator.wrappingIncrementThenLoad(ordering: .relaxed)
        let promise = self.eventLoop.makePromise(of: Source.Connection.self)
        let timeoutTask = self.eventLoop.scheduleTask(in: self.requestTimeout) { [weak self] in
            // Try to avoid a spurious log message and failure if the waiter has already been removed from the list.
            guard self?.waiters.removeValue(forKey: waiterId) != nil else {
                logger.trace("Waiter \(waiterId) already removed when timeout task fired")
                return
            }
            logger.error("""
<<<<<<< HEAD
                Connection request (ID \(waiterId) timed out. This might indicate a connection deadlock in \
=======
                Connection request (ID \(waiterId)) timed out. This might indicate a connection deadlock in \
>>>>>>> e048c8ee
                your application. If you have long-running requests, consider increasing your connection timeout.
                """)
            promise.fail(ConnectionPoolTimeoutError.connectionRequestTimeout)
        }
        logger.trace("Adding connection request to waitlist with ID \(waiterId)")
        self.waiters[waiterId] = (logger: logger, promise: promise, timeoutTask: timeoutTask)
<<<<<<< HEAD

=======
        
>>>>>>> e048c8ee
        promise.futureResult.whenComplete { [weak self] _ in
            logger.trace("Connection request with ID \(waiterId) completed")
            timeoutTask.cancel()
            self?.waiters.removeValue(forKey: waiterId)
        }

        // If the pool isn't full, attempt to open a new connection
        if self.activeConnections < self.maxConnections {
            logger.trace("Attemping new connection for pool")
            self.activeConnections += 1
            self.source.makeConnection(logger: logger, on: self.eventLoop).map {
                // On success, "release" the new connection to the pool and let the waitlist logic take over
                logger.trace("New connection successful, servicing waitlist")
                self._releaseConnection0($0, logger: logger)
            }.flatMapErrorWithEventLoop { [weak self] error, eventLoop in
                self?.activeConnections -= 1
                logger.error("Opening new connection for pool failed: \(String(reflecting: error))")
                return eventLoop.makeFailedFuture(error)
            }.cascadeFailure(to: promise)
        }
<<<<<<< HEAD

=======
        
>>>>>>> e048c8ee
        return promise.futureResult
    }

    /// Releases a connection back to the pool. Use with `requestConnection()`.
    ///
    ///     let conn = try pool.requestConnection().wait()
    ///     defer { pool.releaseConnection(conn) }
    ///     // use the connection
    ///
    /// - parameters:
    ///     - connection: Connection to release back to the pool.
    public func releaseConnection(_ connection: Source.Connection) {
        self.releaseConnection(connection, logger: self.logger)
    }

    /// Releases a connection back to the pool. Use with `requestConnection()`.
    ///
    ///     let conn = try pool.requestConnection().wait()
    ///     defer { pool.releaseConnection(conn) }
    ///     // use the connection
    ///
    /// - parameters:
    ///     - connection: Connection to release back to the pool.
    ///     - logger: For trace and debug logs.
    public func releaseConnection(_ connection: Source.Connection, logger: Logger) {
        if self.eventLoop.inEventLoop {
            self._releaseConnection0(connection, logger: logger)
        } else {
            self.eventLoop.execute { self._releaseConnection0(connection, logger: logger) }
        }
    }
<<<<<<< HEAD

    private func _releaseConnection0(_ connection: Source.Connection, logger: Logger) {
        self.eventLoop.assertInEventLoop()

=======
    
    private func _releaseConnection0(_ connection: Source.Connection, logger: Logger) {
        self.eventLoop.assertInEventLoop()
        
>>>>>>> e048c8ee
        // If the pool has shut down, just close the connection and return
        guard !self.didShutdown else {
            if !connection.isClosed {
                _ = connection.close()
            }
            return
        }
<<<<<<< HEAD


        // Push the connection onto the end of the available list so it's the first one to get used
        // on the next request.
        logger.trace("Releasing pool connection on \(self.eventLoop.description), \(self.available.count + (connection.isClosed ? 0 : 1)) connections available.")

        if var existing = self.available.first(where: { $0 === connection }) {
            existing.lastUsed = Date()
            self.available.append(existing)
        } else {
            // This is a connection that we don't know yet, it was returned by a future and the client just wants to release it.
            self.available.append(.init(connection: connection, lastUsed: Date()))
        }

=======
        
        // Push the connection onto the end of the available list so it's the first one to get used
        // on the next request.
        logger.trace("Releasing pool connection on \(self.eventLoop.description), \(self.available.count + (connection.isClosed ? 0 : 1)) connnections available.")
        self.available.append(connection)
        
>>>>>>> e048c8ee
        // For as long as there are connections available, try to dequeue waiters. Even if the available
        // connection(s) are closed, the request logic will try to open new ones.
        while !self.available.isEmpty, !self.waiters.isEmpty {
            let waiter = self.waiters.removeFirst()
<<<<<<< HEAD

            logger.debug("Servicing connection waitlist item with id \(waiter.key)")
            waiter.value.timeoutTask.cancel()
            self._requestConnection0(logger: waiter.value.logger).cascade(to: waiter.value.promise)
        }
    }

    func setupPruneConnectionTask(
        pruneInterval: TimeAmount,
        maxIdleTimeBeforePruning: TimeAmount
    ) {
        let maxIdleTimeBeforePruning = Double(maxIdleTimeBeforePruning.nanoseconds) / 1_000_000_000
        self.eventLoop.scheduleRepeatedTask(
            initialDelay: .zero,
            delay: pruneInterval
        ) { [weak self] task in
            guard let `self` = self else {
                /// Make sure the task is cancelled whenever the class is deinitialized.
                return task.cancel()
            }
            for conn in self.available where !conn.isClosed {
                if Date().timeIntervalSince(conn.lastUsed) >= maxIdleTimeBeforePruning {
                    // The connection is too old, just releasing it
                    self.logger.debug("Connection is too old, closing it")
                    _ = conn.close()
                }
            }
=======
            
            logger.debug("Servicing connection waitlist item with id \(waiter.key)")
            waiter.value.timeoutTask.cancel()
            self._requestConnection0(logger: waiter.value.logger).cascade(to: waiter.value.promise)
>>>>>>> e048c8ee
        }
    }

    /// Closes the connection pool.
    ///
    /// All available connections will be closed immediately.
    /// Any connections currently in use will be closed when they are returned to the pool.
    ///
    /// Once closed, the connection pool cannot be used to create new connections.
    ///
    /// Connection pools must be closed before they deinitialize.
    public func close() -> EventLoopFuture<Void> {
        if self.eventLoop.inEventLoop {
            return self._close0()
        } else {
            let promise = self.eventLoop.makePromise(of: Void.self)
            self.eventLoop.execute { self._close0().cascade(to: promise) }
            return promise.futureResult
        }
    }
<<<<<<< HEAD

    private func _close0() -> EventLoopFuture<Void> {
        self.eventLoop.assertInEventLoop()

=======
    
    private func _close0() -> EventLoopFuture<Void> {
        self.eventLoop.assertInEventLoop()
        
>>>>>>> e048c8ee
        guard !self.didShutdown else {
            return self.eventLoop.makeSucceededVoidFuture()
        }
        self.didShutdown = true
        self.logger.trace("Connection pool shutting down - closing all available connections on this event loop")
<<<<<<< HEAD

=======
        
>>>>>>> e048c8ee
        for (_, waiter) in self.waiters {
            waiter.timeoutTask.cancel()
            waiter.promise.fail(ConnectionPoolError.shutdown)
        }
        self.waiters.removeAll()
<<<<<<< HEAD

=======
        
>>>>>>> e048c8ee
        return self.available.map {
            $0.close()
        }.flatten(on: self.eventLoop).map {
            self.activeConnections = 0
            self.available.removeAll()
<<<<<<< HEAD
        }
    }

#if DEBUG
    func _tests_getConnectionInfo() -> EventLoopFuture<(active: Int, open: Int)> {
        self.eventLoop.submit {
            let openConnections = self.available.filter { !$0.isClosed }.count
            return (self.activeConnections, openConnections)
=======
>>>>>>> e048c8ee
        }
    }
#endif

    deinit {
        if !self.didShutdown {
            assertionFailure("ConnectionPoolStorage.shutdown() was not called before deinit.")
        }
    }
}

public struct PrunableConnection<Connection: ConnectionPoolItem> {
    let originalConnection: Connection
    var lastUsed: Date

    public var isClosed: Bool {
        self.originalConnection.isClosed
    }

    init(connection: Connection, lastUsed: Date) {
        self.originalConnection = connection
        self.lastUsed = lastUsed
    }

    func close() -> EventLoopFuture<Void> {
        self.originalConnection.close()
    }

    static func === (lhs: Self, rhs: Connection) -> Bool {
        lhs.originalConnection === rhs
    }
}<|MERGE_RESOLUTION|>--- conflicted
+++ resolved
@@ -22,17 +22,10 @@
 ///     }
 public final class EventLoopConnectionPool<Source> where Source: ConnectionPoolSource {
     private typealias WaitlistItem = (logger: Logger, promise: EventLoopPromise<Source.Connection>, timeoutTask: Scheduled<Void>)
-<<<<<<< HEAD
 
     /// Connection source.
     public let source: Source
 
-=======
-    
-    /// Connection source.
-    public let source: Source
-    
->>>>>>> e048c8ee
     /// Max connections for this pool.
     private let maxConnections: Int
 
@@ -41,7 +34,6 @@
 
     /// This pool's event loop.
     public let eventLoop: EventLoop
-<<<<<<< HEAD
 
     /// ID generator
     private let idGenerator = ManagedAtomic(0)
@@ -57,23 +49,6 @@
     /// Connection requests waiting to be fulfilled due to pool exhaustion.
     private var waiters: OrderedDictionary<Int, WaitlistItem>
 
-=======
-    
-    /// ID generator
-    private let idGenerator = ManagedAtomic(0)
-    
-    /// All currently available connections.
-    ///
-    /// > Note: Any connection in this list may have become invalid since its last use.
-    private var available: Deque<Source.Connection>
-    
-    /// Current active connection count.
-    private var activeConnections: Int
-    
-    /// Connection requests waiting to be fulfilled due to pool exhaustion.
-    private var waiters: OrderedDictionary<Int, WaitlistItem>
-    
->>>>>>> e048c8ee
     /// If `true`, this storage has been shutdown.
     private var didShutdown: Bool
 
@@ -204,7 +179,6 @@
             return promise.futureResult
         }
     }
-<<<<<<< HEAD
 
     /// Actual implementation of ``requestConnection(logger:)``.
     private func _requestConnection0(logger: Logger) -> EventLoopFuture<Source.Connection> {
@@ -219,32 +193,12 @@
                 logger.trace("Using available connection")
                 conn.lastUsed = Date()
                 return self.eventLoop.makeSucceededFuture(conn.originalConnection)
-=======
-    
-    /// Actual implementation of ``requestConnection(logger:)``.
-    private func _requestConnection0(logger: Logger) -> EventLoopFuture<Source.Connection> {
-        self.eventLoop.assertInEventLoop()
-        
-        guard !self.didShutdown else {
-            return self.eventLoop.makeFailedFuture(ConnectionPoolError.shutdown)
-        }
-        
-        // Find an available connection that isn't closed
-        while let conn = self.available.popLast() {
-            if !conn.isClosed {
-                logger.trace("Using available connection")
-                return self.eventLoop.makeSucceededFuture(conn)
->>>>>>> e048c8ee
             } else {
                 logger.debug("Pruning defunct connection")
                 self.activeConnections -= 1
             }
         }
-<<<<<<< HEAD
-
-=======
-        
->>>>>>> e048c8ee
+
         // Put the current request on the waiter list in case opening a new connection is slow
         let waiterId = self.idGenerator.wrappingIncrementThenLoad(ordering: .relaxed)
         let promise = self.eventLoop.makePromise(of: Source.Connection.self)
@@ -255,22 +209,14 @@
                 return
             }
             logger.error("""
-<<<<<<< HEAD
                 Connection request (ID \(waiterId) timed out. This might indicate a connection deadlock in \
-=======
-                Connection request (ID \(waiterId)) timed out. This might indicate a connection deadlock in \
->>>>>>> e048c8ee
                 your application. If you have long-running requests, consider increasing your connection timeout.
                 """)
             promise.fail(ConnectionPoolTimeoutError.connectionRequestTimeout)
         }
         logger.trace("Adding connection request to waitlist with ID \(waiterId)")
         self.waiters[waiterId] = (logger: logger, promise: promise, timeoutTask: timeoutTask)
-<<<<<<< HEAD
-
-=======
-        
->>>>>>> e048c8ee
+
         promise.futureResult.whenComplete { [weak self] _ in
             logger.trace("Connection request with ID \(waiterId) completed")
             timeoutTask.cancel()
@@ -291,11 +237,7 @@
                 return eventLoop.makeFailedFuture(error)
             }.cascadeFailure(to: promise)
         }
-<<<<<<< HEAD
-
-=======
-        
->>>>>>> e048c8ee
+
         return promise.futureResult
     }
 
@@ -327,17 +269,10 @@
             self.eventLoop.execute { self._releaseConnection0(connection, logger: logger) }
         }
     }
-<<<<<<< HEAD
 
     private func _releaseConnection0(_ connection: Source.Connection, logger: Logger) {
         self.eventLoop.assertInEventLoop()
 
-=======
-    
-    private func _releaseConnection0(_ connection: Source.Connection, logger: Logger) {
-        self.eventLoop.assertInEventLoop()
-        
->>>>>>> e048c8ee
         // If the pool has shut down, just close the connection and return
         guard !self.didShutdown else {
             if !connection.isClosed {
@@ -345,7 +280,6 @@
             }
             return
         }
-<<<<<<< HEAD
 
 
         // Push the connection onto the end of the available list so it's the first one to get used
@@ -360,20 +294,10 @@
             self.available.append(.init(connection: connection, lastUsed: Date()))
         }
 
-=======
-        
-        // Push the connection onto the end of the available list so it's the first one to get used
-        // on the next request.
-        logger.trace("Releasing pool connection on \(self.eventLoop.description), \(self.available.count + (connection.isClosed ? 0 : 1)) connnections available.")
-        self.available.append(connection)
-        
->>>>>>> e048c8ee
         // For as long as there are connections available, try to dequeue waiters. Even if the available
         // connection(s) are closed, the request logic will try to open new ones.
         while !self.available.isEmpty, !self.waiters.isEmpty {
             let waiter = self.waiters.removeFirst()
-<<<<<<< HEAD
-
             logger.debug("Servicing connection waitlist item with id \(waiter.key)")
             waiter.value.timeoutTask.cancel()
             self._requestConnection0(logger: waiter.value.logger).cascade(to: waiter.value.promise)
@@ -400,12 +324,6 @@
                     _ = conn.close()
                 }
             }
-=======
-            
-            logger.debug("Servicing connection waitlist item with id \(waiter.key)")
-            waiter.value.timeoutTask.cancel()
-            self._requestConnection0(logger: waiter.value.logger).cascade(to: waiter.value.promise)
->>>>>>> e048c8ee
         }
     }
 
@@ -426,43 +344,27 @@
             return promise.futureResult
         }
     }
-<<<<<<< HEAD
 
     private func _close0() -> EventLoopFuture<Void> {
         self.eventLoop.assertInEventLoop()
 
-=======
-    
-    private func _close0() -> EventLoopFuture<Void> {
-        self.eventLoop.assertInEventLoop()
-        
->>>>>>> e048c8ee
         guard !self.didShutdown else {
             return self.eventLoop.makeSucceededVoidFuture()
         }
         self.didShutdown = true
         self.logger.trace("Connection pool shutting down - closing all available connections on this event loop")
-<<<<<<< HEAD
-
-=======
-        
->>>>>>> e048c8ee
+
         for (_, waiter) in self.waiters {
             waiter.timeoutTask.cancel()
             waiter.promise.fail(ConnectionPoolError.shutdown)
         }
         self.waiters.removeAll()
-<<<<<<< HEAD
-
-=======
-        
->>>>>>> e048c8ee
+
         return self.available.map {
             $0.close()
         }.flatten(on: self.eventLoop).map {
             self.activeConnections = 0
             self.available.removeAll()
-<<<<<<< HEAD
         }
     }
 
@@ -471,8 +373,6 @@
         self.eventLoop.submit {
             let openConnections = self.available.filter { !$0.isClosed }.count
             return (self.activeConnections, openConnections)
-=======
->>>>>>> e048c8ee
         }
     }
 #endif
