<<<<<<< HEAD
import Foundation
=======
import NIOCore
>>>>>>> 8a0683d6

/// Item managed by a connection pool.
public protocol ConnectionPoolItem: AnyObject {
    /// EventLoop this connection belongs to.
    var eventLoop: EventLoop { get }
    
    /// If `true`, this connection has closed.
    var isClosed: Bool { get }
    
    /// Closes this connection.
    func close() -> EventLoopFuture<Void>
}
<|MERGE_RESOLUTION|>--- conflicted
+++ resolved
@@ -1,8 +1,5 @@
-<<<<<<< HEAD
 import Foundation
-=======
 import NIOCore
->>>>>>> 8a0683d6
 
 /// Item managed by a connection pool.
 public protocol ConnectionPoolItem: AnyObject {
