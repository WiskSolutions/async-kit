--- conflicted
+++ resolved
@@ -1,8 +1,4 @@
-<<<<<<< HEAD
-// swift-tools-version:5.6
-=======
 // swift-tools-version:5.7
->>>>>>> e048c8ee
 import PackageDescription
 
 let package = Package(
@@ -17,30 +13,19 @@
         .library(name: "AsyncKit", targets: ["AsyncKit"]),
     ],
     dependencies: [
-<<<<<<< HEAD
-        .package(url: "https://github.com/apple/swift-nio.git", from: "2.46.0"),
-        .package(url: "https://github.com/apple/swift-log.git", from: "1.0.0"),
-        .package(url: "https://github.com/apple/swift-collections.git", from: "1.0.0"),
-=======
         .package(url: "https://github.com/apple/swift-nio.git", from: "2.61.0"),
         .package(url: "https://github.com/apple/swift-log.git", from: "1.5.3"),
         .package(url: "https://github.com/apple/swift-collections.git", from: "1.0.5"),
         .package(url: "https://github.com/apple/swift-algorithms.git", from: "1.1.0"),
->>>>>>> e048c8ee
     ],
     targets: [
         .target(name: "AsyncKit", dependencies: [
             .product(name: "Logging", package: "swift-log"),
-<<<<<<< HEAD
-            .product(name: "NIO", package: "swift-nio"),
-            .product(name: "Collections", package: "swift-collections"),
-=======
             .product(name: "NIOCore", package: "swift-nio"),
             .product(name: "NIOEmbedded", package: "swift-nio"),
             .product(name: "NIOPosix", package: "swift-nio"),
             .product(name: "Collections", package: "swift-collections"),
             .product(name: "Algorithms", package: "swift-algorithms"),
->>>>>>> e048c8ee
         ]),
         .testTarget(name: "AsyncKitTests", dependencies: [
             .target(name: "AsyncKit"),
