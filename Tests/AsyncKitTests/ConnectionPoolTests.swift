--- conflicted
+++ resolved
@@ -398,13 +398,9 @@
     }
 }
 
-<<<<<<< HEAD
 private final class FooConnection: ConnectionPoolItem, AtomicReference {
-=======
-private final class FooConnection: ConnectionPoolItem {
     var lastUsed: Date
     
->>>>>>> da3ea930
     var isClosed: Bool
     let eventLoop: EventLoop
 
