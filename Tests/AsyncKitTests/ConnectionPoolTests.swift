--- conflicted
+++ resolved
@@ -6,14 +6,7 @@
 import NIOCore
 import NIOEmbedded
 
-<<<<<<< HEAD
-final class ConnectionPoolTests: XCTestCase {
-
-    let NSEC_PER_SEC: UInt64 = 1_000_000_000
-
-=======
 final class ConnectionPoolTests: AsyncKitTestCase {
->>>>>>> e048c8ee
     func testPooling() throws {
         let foo = FooDatabase()
         let pool = EventLoopConnectionPool(
@@ -316,7 +309,7 @@
             XCTAssertEqual($0 as? ConnectionPoolError, ConnectionPoolError.shutdown)
         }
     }
-    
+
     func testGracefulShutdownWithHeldConnection() throws {
         let foo = FooDatabase()
         let pool = EventLoopGroupConnectionPool(
@@ -388,11 +381,7 @@
     }
 }
 
-<<<<<<< HEAD
-private final class FooConnection: ConnectionPoolItem, AtomicReference {
-=======
 final class FooConnection: ConnectionPoolItem, AtomicReference {
->>>>>>> e048c8ee
     var isClosed: Bool
     let eventLoop: EventLoop
 
